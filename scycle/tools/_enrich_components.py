--- conflicted
+++ resolved
@@ -92,20 +92,6 @@
             )
 
     if g2mi_found:
-<<<<<<< HEAD
-        adata.uns["scycle"]["enrich_components"] = {
-            "G1/S": g1s_idx,
-            "G2/M+": g2m_idx,
-            "G2/M-": g2mi_idx,
-            "Histone": histone_idx,
-        }
-    else:
-        adata.uns["scycle"]["enrich_components"] = {
-            "G1/S": g1s_idx,
-            "G2/M+": g2m_idx,
-            "Histone": histone_idx,
-        }
-=======
         indices = [g1s_idx, g2m_idx, g2mi_idx, histone_idx]
     else:
         indices = [g1s_idx, g2m_idx, histone_idx]
@@ -123,7 +109,6 @@
     if g2mi_found:
         adata.uns["scycle"]["enrich_components"]["G2/M-"] = g2mi_idx
     adata.uns["scycle"]["enrich_components"]["Histone"] = histone_idx
->>>>>>> e2154595
 
     # -- Update X_cc, X_pca_scycle
     xdr = adata.obsm["X_dimRed"]
